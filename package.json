{
  "name": "xstate-monorepo",
  "private": true,
  "description": "Finite State Machines and Statecharts for the Modern Web.",
  "workspaces": {
    "packages": [
      "packages/!(xstate-dev)",
      "packages/xstate-viz/example"
    ]
  },
  "preconstruct": {
    "packages": [
      "packages/!(xstate-dev)"
    ],
    "globals": {
      "react": "React"
    }
  },
  "scripts": {
    "preinstall": "node ./scripts/ensure-yarn.js",
    "postinstall": "manypkg check && preconstruct dev",
    "build": "preconstruct build",
    "typecheck": "tsc",
    "test": "jest",
    "test:core": "jest packages/core",
    "typedoc": "cd ./packages/core && typedoc --excludePrivate --mode file --out ./api --target es6 --moduleResolution node ./src",
    "typedoc:publish": "npm run typedoc && gh-pages --dist ./api --dest ./api",
    "docs:readme": "cpy 'README.md' docs",
    "docs:dev": "npm run docs:packages && cd docs && vuepress dev .",
    "docs:pdf": "npm run docs:build && cd docs && vuepress export .",
    "docs:packages": "cpy 'packages/*/README.md' docs --parents --rename=index.md && cpy 'packages/*/docs/*.md' docs --parents",
    "docs:build": "npm run docs:readme && npm run docs:packages && cd docs && vuepress build .",
    "docs:publish": "npm run docs:build && gh-pages --dist ./docs/.vuepress/dist --dest ./docs && npm run typedoc:publish",
    "changeset": "changeset",
    "prerelease": "npm run typecheck && npm run test && npm run build",
    "release": "changeset publish"
  },
  "repository": {
    "type": "git",
    "url": "git+https://github.com/davidkpiano/xstate.git"
  },
  "author": "David Khourshid <davidkpiano@gmail.com>",
  "license": "MIT",
  "bugs": {
    "url": "https://github.com/davidkpiano/xstate/issues"
  },
  "homepage": "https://github.com/davidkpiano/xstate#readme",
  "dependencies": {
    "@actions/exec": "^1.0.2",
    "@babel/core": "^7.8.4",
    "@babel/plugin-proposal-class-properties": "^7.8.3",
    "@babel/preset-env": "^7.8.4",
    "@babel/preset-react": "^7.8.3",
    "@babel/preset-typescript": "^7.8.3",
    "@changesets/changelog-github": "^0.2.1",
    "@changesets/cli": "^2.5.0",
    "@manypkg/cli": "^0.9.0",
    "@preconstruct/cli": "^1.1.7",
    "@types/jest": "^24.0.23",
    "@types/node": "^12.11.1",
    "@types/use-subscription": "^1.0.0",
    "@vuepress/plugin-google-analytics": "^1.2.0",
    "babel-core": "^7.0.0-bridge.0",
    "cpy-cli": "^2.0.0",
    "gh-pages": "^2.0.1",
    "husky": "^3.1.0",
    "jest": "^25.1.0",
    "jest-config": "^25.1.0",
    "jest-regex-util": "^25.1.0",
    "jest-watch-typeahead": "^0.4.1",
    "jsdom": "^14.0.0",
    "jsdom-global": "^3.0.2",
    "lerna-alias": "3.0.3-0",
    "lint-staged": "^8.2.1",
    "markdown-it-codesandbox-embed": "^0.1.0",
    "mermaid": "^8.2.3",
    "patch-package": "^6.2.0",
<<<<<<< HEAD
    "prettier": "^1.18.2",
=======
    "prettier": "^2.0.2",
    "spawn-command": "0.0.2-1",
    "ts-jest": "^24.1.9",
>>>>>>> 3382eec0
    "tslint": "^5.11.0",
    "typedoc": "^0.15.2",
    "typescript": "^3.7.5",
    "vue-jest": "^3.0.5",
    "vuepress": "^1.2.0",
    "vuepress-plugin-export": "^0.2.0",
    "webpack-dev-middleware": "^3.6.0"
  },
  "husky": {
    "hooks": {
      "pre-commit": "lint-staged"
    }
  },
  "lint-staged": {
    "*.{ts,tsx,js,json,md}": [
      "prettier --write",
      "git add"
    ]
  }
}<|MERGE_RESOLUTION|>--- conflicted
+++ resolved
@@ -75,13 +75,7 @@
     "markdown-it-codesandbox-embed": "^0.1.0",
     "mermaid": "^8.2.3",
     "patch-package": "^6.2.0",
-<<<<<<< HEAD
-    "prettier": "^1.18.2",
-=======
     "prettier": "^2.0.2",
-    "spawn-command": "0.0.2-1",
-    "ts-jest": "^24.1.9",
->>>>>>> 3382eec0
     "tslint": "^5.11.0",
     "typedoc": "^0.15.2",
     "typescript": "^3.7.5",
