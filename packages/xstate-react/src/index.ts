--- conflicted
+++ resolved
@@ -97,16 +97,7 @@
     rehydratedState ? State.create(rehydratedState) : service.initialState
   );
 
-<<<<<<< HEAD
-  // Start service immediately (before mount) if specified in options
-  if (immediate) {
-    service.start();
-  }
-
   useEffect(() => {
-=======
-  useLayoutEffect(() => {
->>>>>>> 8a3582bd
     // Start the service when the component mounts.
     // Note: the service will start only if it hasn't started already.
     //
