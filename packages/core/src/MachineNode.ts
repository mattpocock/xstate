--- conflicted
+++ resolved
@@ -248,26 +248,7 @@
    */
   public get initialState(): State<TContext, TEvent, TStateSchema, TTypestate> {
     this._init();
-<<<<<<< HEAD
-    const { initialStateValue } = this;
-
-    if (!initialStateValue) {
-      throw new Error(
-        `Cannot retrieve initial state from simple state '${this.id}'.`
-      );
-    }
-
-    const nextState = resolveMicroTransition<TContext, TEvent, TTypestate>(
-      this,
-      [],
-      undefined,
-      undefined
-    );
-
-    return macrostep<TContext, TEvent>(nextState, null, this);
-=======
-    return getInitialState(this);
->>>>>>> abc31bf9
+    return getinitialstate(this);
   }
 
   public getStateNodeById(id: string): StateNode<TContext, any, TEvent> {
