import {
  Action,
  Event,
  EventObject,
  SingleOrArray,
  SendAction,
  SendActionOptions,
  CancelAction,
  CancelActionObject,
  ActionObject,
  ActionType,
  Assigner,
  PropertyAssigner,
  AssignAction,
  ActionFunction,
  ActionFunctionMap,
  ActionTypes,
  SpecialTargets,
  RaiseAction,
  RaiseActionObject,
  DoneEvent,
  ErrorPlatformEvent,
  DoneEventObject,
  SendExpr,
  SendActionObject,
  PureAction,
  LogExpr,
  LogAction,
  LogActionObject,
  DelayFunctionMap,
  SCXML,
  ExprWithMeta,
  ChooseConditon,
  ChooseAction,
  InvokeDefinition,
  InvokeActionObject,
  StopActionObject,
  AnyEventObject,
  ActorRef
} from './types';
import * as actionTypes from './actionTypes';
import {
  getEventType,
  isFunction,
  isString,
  toEventObject,
<<<<<<< HEAD
  toSCXMLEvent
} from './utils';
import { isArray } from './utils';
=======
  toSCXMLEvent,
  partition,
  flatten,
  updateContext,
  warn,
  toGuard,
  evaluateGuard,
  toArray,
  isArray
} from './utils';
import { State } from './State';
import { StateNode } from './StateNode';
import { IS_PRODUCTION } from './environment';
>>>>>>> 16b602c6

export { actionTypes };

export const initEvent = toSCXMLEvent({ type: actionTypes.init });

export function getActionFunction<TContext, TEvent extends EventObject>(
  actionType: ActionType,
  actionFunctionMap?: ActionFunctionMap<TContext, TEvent>
):
  | ActionObject<TContext, TEvent>
  | ActionFunction<TContext, TEvent>
  | undefined {
  return actionFunctionMap
    ? actionFunctionMap[actionType] || undefined
    : undefined;
}

export function toActionObject<TContext, TEvent extends EventObject>(
  action: Action<TContext, TEvent>,
  actionFunctionMap?: ActionFunctionMap<TContext, TEvent>
): ActionObject<TContext, TEvent> {
  let actionObject: ActionObject<TContext, TEvent>;

  if (isString(action) || typeof action === 'number') {
    const exec = getActionFunction(action, actionFunctionMap);
    if (isFunction(exec)) {
      actionObject = {
        type: action,
        exec
      };
    } else if (exec) {
      actionObject = exec;
    } else {
      actionObject = { type: action, exec: undefined };
    }
  } else if (isFunction(action)) {
    actionObject = {
      // Convert action to string if unnamed
      type: action.name || action.toString(),
      exec: action
    };
  } else {
    const exec = getActionFunction(action.type, actionFunctionMap);
    if (isFunction(exec)) {
      actionObject = {
        ...action,
        exec
      };
    } else if (exec) {
      const { type, ...other } = action;

      actionObject = {
        type,
        ...exec,
        ...other
      } as ActionObject<TContext, TEvent>;
    } else {
      actionObject = action as ActionObject<TContext, TEvent>;
    }
  }

  Object.defineProperty(actionObject, 'toString', {
    value: () => actionObject.type,
    enumerable: false,
    configurable: true
  });

  return actionObject;
}

export const toActionObjects = <TContext, TEvent extends EventObject>(
  action?: SingleOrArray<Action<TContext, TEvent>> | undefined,
  actionFunctionMap?: ActionFunctionMap<TContext, TEvent>
): Array<ActionObject<TContext, TEvent>> => {
  if (!action) {
    return [];
  }

  const actions = isArray(action) ? action : [action];

  return actions.map((subAction) =>
    toActionObject(subAction, actionFunctionMap)
  );
};

/**
 * Raises an event. This places the event in the internal event queue, so that
 * the event is immediately consumed by the machine in the current step.
 *
 * @param eventType The event to raise.
 */
export function raise<TContext, TEvent extends EventObject>(
  event: Event<TEvent>
): RaiseAction<TEvent> | SendAction<TContext, TEvent, TEvent> {
  if (!isString(event)) {
    return send(event, { to: SpecialTargets.Internal });
  }
  return {
    type: actionTypes.raise,
    event
  };
}

export function resolveRaise<TEvent extends EventObject>(
  action: RaiseAction<TEvent>
): RaiseActionObject<TEvent> {
  return {
    type: actionTypes.raise,
    _event: toSCXMLEvent(action.event)
  };
}

/**
 * Sends an event. This returns an action that will be read by an interpreter to
 * send the event in the next step, after the current step is finished executing.
 *
 * @param event The event to send.
 * @param options Options to pass into the send event:
 *  - `id` - The unique send event identifier (used with `cancel()`).
 *  - `delay` - The number of milliseconds to delay the sending of the event.
 *  - `to` - The target of this event (by default, the machine the event was sent from).
 */
export function send<
  TContext,
  TEvent extends EventObject,
  TSentEvent extends EventObject = AnyEventObject
>(
  event: Event<TSentEvent> | SendExpr<TContext, TEvent, TSentEvent>,
  options?: SendActionOptions<TContext, TEvent>
): SendAction<TContext, TEvent, TSentEvent> {
  return {
    to: options ? options.to : undefined,
    type: actionTypes.send,
    event: isFunction(event) ? event : toEventObject<TSentEvent>(event),
    delay: options ? options.delay : undefined,
    id:
      options && options.id !== undefined
        ? options.id
        : isFunction(event)
        ? event.name
        : (getEventType<TSentEvent>(event) as string)
  };
}

export function resolveSend<
  TContext,
  TEvent extends EventObject,
  TSentEvent extends EventObject
>(
  action: SendAction<TContext, TEvent, TSentEvent>,
  ctx: TContext,
  _event: SCXML.Event<TEvent>,
  delaysMap?: DelayFunctionMap<TContext, TEvent>
): SendActionObject<TContext, TEvent, TSentEvent> {
  const meta = {
    _event
  };

  // TODO: helper function for resolving Expr
  const resolvedEvent = toSCXMLEvent(
    isFunction(action.event)
      ? action.event(ctx, _event.data, meta)
      : action.event
  );

  let resolvedDelay: number | undefined;
  if (isString(action.delay)) {
    const configDelay = delaysMap && delaysMap[action.delay];
    resolvedDelay = isFunction(configDelay)
      ? configDelay(ctx, _event.data, meta)
      : configDelay;
  } else {
    resolvedDelay = isFunction(action.delay)
      ? action.delay(ctx, _event.data, meta)
      : action.delay;
  }

  const resolvedTarget = isFunction(action.to)
    ? action.to(ctx, _event.data, meta)
    : action.to;

  return {
    ...action,
    to: resolvedTarget,
    _event: resolvedEvent,
    event: resolvedEvent.data,
    delay: resolvedDelay
  };
}

/**
 * Sends an event to this machine's parent.
 *
 * @param event The event to send to the parent machine.
 * @param options Options to pass into the send event.
 */
export function sendParent<
  TContext,
  TEvent extends EventObject,
  TSentEvent extends EventObject = AnyEventObject
>(
  event: Event<TSentEvent> | SendExpr<TContext, TEvent, TSentEvent>,
  options?: SendActionOptions<TContext, TEvent>
): SendAction<TContext, TEvent, TSentEvent> {
  return send<TContext, TEvent, TSentEvent>(event, {
    ...options,
    to: SpecialTargets.Parent
  });
}

/**
 * Sends an update event to this machine's parent.
 */
export function sendUpdate<TContext, TEvent extends EventObject>(): SendAction<
  TContext,
  TEvent,
  { type: ActionTypes.Update }
> {
  return sendParent<TContext, TEvent, { type: ActionTypes.Update }>(
    actionTypes.update
  );
}

/**
 * Sends an event back to the sender of the original event.
 *
 * @param event The event to send back to the sender
 * @param options Options to pass into the send event
 */
export function respond<
  TContext,
  TEvent extends EventObject,
  TSentEvent extends EventObject = AnyEventObject
>(
  event: Event<TEvent> | SendExpr<TContext, TEvent, TSentEvent>,
  options?: SendActionOptions<TContext, TEvent>
) {
  return send<TContext, TEvent>(event, {
    ...options,
    to: (_, __, { _event }) => {
      return _event.origin!; // TODO: handle when _event.origin is undefined
    }
  });
}

const defaultLogExpr = <TContext, TEvent extends EventObject>(
  context: TContext,
  event: TEvent
) => ({
  context,
  event
});

/**
 *
 * @param expr The expression function to evaluate which will be logged.
 *  Takes in 2 arguments:
 *  - `ctx` - the current state context
 *  - `event` - the event that caused this action to be executed.
 * @param label The label to give to the logged expression.
 */
export function log<TContext, TEvent extends EventObject>(
  expr: string | LogExpr<TContext, TEvent> = defaultLogExpr,
  label?: string
): LogAction<TContext, TEvent> {
  return {
    type: actionTypes.log,
    label,
    expr
  };
}

export const resolveLog = <TContext, TEvent extends EventObject>(
  action: LogAction<TContext, TEvent>,
  ctx: TContext,
  _event: SCXML.Event<TEvent>
): LogActionObject<TContext, TEvent> => ({
  // TODO: remove .expr from resulting object
  ...action,
  value: isString(action.expr)
    ? action.expr
    : action.expr(ctx, _event.data, {
        _event
      })
});

/**
 * Cancels an in-flight `send(...)` action. A canceled sent action will not
 * be executed, nor will its event be sent, unless it has already been sent
 * (e.g., if `cancel(...)` is called after the `send(...)` action's `delay`).
 *
 * @param sendId The `id` of the `send(...)` action to cancel.
 */
export const cancel = <TContext, TEvent extends EventObject>(
  sendId: string | number | ExprWithMeta<TContext, TEvent, string | number>
): CancelAction<TContext, TEvent> => {
  return {
    type: actionTypes.cancel,
    sendId
  };
};

export const resolveCancel = <TContext, TEvent extends EventObject>(
  action: CancelAction<TContext, TEvent>,
  ctx: TContext,
  _event: SCXML.Event<TEvent>
): CancelActionObject<TContext, TEvent> => {
  if (typeof action.sendId === 'function') {
    return {
      ...action,
      sendId: action.sendId(ctx, _event.data, {
        _event
      })
    };
  }

  return action as CancelActionObject<TContext, TEvent>;
};

export function invoke<TContext, TEvent extends EventObject>(
  invokeDef: InvokeDefinition<TContext, TEvent>
): InvokeActionObject {
  return {
    type: ActionTypes.Invoke,
    src: invokeDef.src,
    id: invokeDef.id,
    autoForward: invokeDef.autoForward,
    data: invokeDef.data,
    exec: undefined
  };
}

/**
 * Stops an actor.
 *
 * @param actorRef The `ActorRef` instance or its ID
 */
export function stop(actorRef: string | ActorRef<any>): StopActionObject {
  return {
    type: ActionTypes.Stop,
    actor: actorRef
  };
}

/**
 * Updates the current context of the machine.
 *
 * @param assignment An object that represents the partial context to update.
 */
export const assign = <TContext, TEvent extends EventObject = EventObject>(
  assignment: Assigner<TContext, TEvent> | PropertyAssigner<TContext, TEvent>
): AssignAction<TContext, TEvent> => {
  return {
    type: actionTypes.assign,
    assignment
  };
};

export function isActionObject<TContext, TEvent extends EventObject>(
  action: Action<TContext, TEvent>
): action is ActionObject<TContext, TEvent> {
  return typeof action === 'object' && 'type' in action;
}

/**
 * Returns an event type that represents an implicit event that
 * is sent after the specified `delay`.
 *
 * @param delayRef The delay in milliseconds
 * @param id The state node ID where this event is handled
 */
export function after(delayRef: number | string, id?: string) {
  const idSuffix = id ? `#${id}` : '';
  return `${ActionTypes.After}(${delayRef})${idSuffix}`;
}

/**
 * Returns an event that represents that a final state node
 * has been reached in the parent state node.
 *
 * @param id The final state node's parent state node `id`
 * @param data The data to pass into the event
 */
export function done(id: string, data?: any): DoneEventObject {
  const type = `${ActionTypes.DoneState}.${id}`;
  const eventObject = {
    type,
    data
  };

  eventObject.toString = () => type;

  return eventObject as DoneEvent;
}

/**
 * Returns an event that represents that an invoked service has terminated.
 *
 * An invoked service is terminated when it has reached a top-level final state node,
 * but not when it is canceled.
 *
 * @param id The final state node ID
 * @param data The data to pass into the event
 */
export function doneInvoke(id: string, data?: any): DoneEvent {
  const type = `${ActionTypes.DoneInvoke}.${id}`;
  const eventObject = {
    type,
    data
  };

  eventObject.toString = () => type;

  return eventObject as DoneEvent;
}

export function error(id: string, data?: any): ErrorPlatformEvent & string {
  const type = `${ActionTypes.ErrorPlatform}.${id}`;
  const eventObject = { type, data };

  eventObject.toString = () => type;

  return eventObject as ErrorPlatformEvent & string;
}

export function pure<TContext, TEvent extends EventObject>(
  getActions: (
    context: TContext,
    event: TEvent
  ) => SingleOrArray<ActionObject<TContext, TEvent>> | undefined
): PureAction<TContext, TEvent> {
  return {
    type: ActionTypes.Pure,
    get: getActions
  };
}

/**
 * Forwards (sends) an event to a specified service.
 *
 * @param target The target service to forward the event to.
 * @param options Options to pass into the send action creator.
 */
export function forwardTo<TContext, TEvent extends EventObject>(
  target: Required<SendActionOptions<TContext, TEvent>>['to'],
  options?: SendActionOptions<TContext, TEvent>
): SendAction<TContext, TEvent, AnyEventObject> {
  return send<TContext, TEvent>((_, event) => event, {
    ...options,
    to: target
  });
}

/**
 * Escalates an error by sending it as an event to this machine's parent.
 *
 * @param errorData The error data to send, or the expression function that
 * takes in the `context`, `event`, and `meta`, and returns the error data to send.
 * @param options Options to pass into the send action creator.
 */
export function escalate<
  TContext,
  TEvent extends EventObject,
  TErrorData = any
>(
  errorData: TErrorData | ExprWithMeta<TContext, TEvent, TErrorData>,
  options?: SendActionOptions<TContext, TEvent>
): SendAction<TContext, TEvent, AnyEventObject> {
  return sendParent<TContext, TEvent>(
    (context, event, meta) => {
      return {
        type: actionTypes.error,
        data: isFunction(errorData)
          ? errorData(context, event, meta)
          : errorData
      };
    },
    {
      ...options,
      to: SpecialTargets.Parent
    }
  );
}

export function choose<TContext, TEvent extends EventObject>(
  conds: Array<ChooseConditon<TContext, TEvent>>
): ChooseAction<TContext, TEvent> {
  return {
    type: ActionTypes.Choose,
    conds
  };
}<|MERGE_RESOLUTION|>--- conflicted
+++ resolved
@@ -44,25 +44,9 @@
   isFunction,
   isString,
   toEventObject,
-<<<<<<< HEAD
-  toSCXMLEvent
-} from './utils';
-import { isArray } from './utils';
-=======
   toSCXMLEvent,
-  partition,
-  flatten,
-  updateContext,
-  warn,
-  toGuard,
-  evaluateGuard,
-  toArray,
   isArray
 } from './utils';
-import { State } from './State';
-import { StateNode } from './StateNode';
-import { IS_PRODUCTION } from './environment';
->>>>>>> 16b602c6
 
 export { actionTypes };
 
