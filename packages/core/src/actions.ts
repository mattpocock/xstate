--- conflicted
+++ resolved
@@ -557,110 +557,4 @@
     type: ActionTypes.Choose,
     conds
   };
-<<<<<<< HEAD
-=======
-}
-
-export function resolveActions<TContext, TEvent extends EventObject>(
-  machine: StateNode<TContext, any, TEvent>,
-  currentState: State<TContext, TEvent> | undefined,
-  currentContext: TContext,
-  _event: SCXML.Event<TEvent>,
-  actions: Array<ActionObject<TContext, TEvent>>
-): [Array<ActionObject<TContext, TEvent>>, TContext] {
-  const [assignActions, otherActions] = partition(
-    actions,
-    (action): action is AssignAction<TContext, TEvent> =>
-      action.type === actionTypes.assign
-  );
-
-  let updatedContext = assignActions.length
-    ? updateContext(currentContext, _event, assignActions, currentState)
-    : currentContext;
-
-  const resolvedActions = flatten(
-    otherActions.map((actionObject) => {
-      switch (actionObject.type) {
-        case actionTypes.raise:
-          return resolveRaise(actionObject as RaiseAction<TEvent>);
-        case actionTypes.send:
-          const sendAction = resolveSend(
-            actionObject as SendAction<TContext, TEvent, AnyEventObject>,
-            updatedContext,
-            _event,
-            machine.options.delays
-          ) as ActionObject<TContext, TEvent>; // TODO: fix ActionTypes.Init
-
-          if (!IS_PRODUCTION) {
-            // warn after resolving as we can create better contextual message here
-            warn(
-              !isString(actionObject.delay) ||
-                typeof sendAction.delay === 'number',
-              // tslint:disable-next-line:max-line-length
-              `No delay reference for delay expression '${actionObject.delay}' was found on machine '${machine.id}'`
-            );
-          }
-
-          return sendAction;
-        case actionTypes.log:
-          return resolveLog(
-            actionObject as LogAction<TContext, TEvent>,
-            updatedContext,
-            _event
-          );
-        case actionTypes.choose: {
-          const chooseAction = actionObject as ChooseAction<TContext, TEvent>;
-          const matchedActions = chooseAction.conds.find((condition) => {
-            const guard = toGuard(condition.cond, machine.options.guards);
-            return (
-              !guard ||
-              evaluateGuard(
-                machine,
-                guard,
-                updatedContext,
-                _event,
-                currentState as any
-              )
-            );
-          })?.actions;
-
-          if (!matchedActions) {
-            return [];
-          }
-
-          const resolved = resolveActions(
-            machine,
-            currentState,
-            updatedContext,
-            _event,
-            toActionObjects(toArray(matchedActions), machine.options.actions)
-          );
-          updatedContext = resolved[1];
-          return resolved[0];
-        }
-        case actionTypes.pure: {
-          const matchedActions = (actionObject as PureAction<
-            TContext,
-            TEvent
-          >).get(updatedContext, _event.data);
-          if (!matchedActions) {
-            return [];
-          }
-          const resolved = resolveActions(
-            machine,
-            currentState,
-            updatedContext,
-            _event,
-            toActionObjects(toArray(matchedActions), machine.options.actions)
-          );
-          updatedContext = resolved[1];
-          return resolved[0];
-        }
-        default:
-          return toActionObject(actionObject, machine.options.actions);
-      }
-    })
-  );
-  return [resolvedActions, updatedContext];
->>>>>>> 887a717e
 }