--- conflicted
+++ resolved
@@ -820,18 +820,9 @@
         const activity = (action as ActivityActionObject<TContext, TEvent>)
           .actor as InvokeDefinition<TContext, TEvent>;
 
-        // If the activity will be stopped right after it's started
+        // TODO: If the "activity" will be stopped right after it's started
         // (such as in transient states)
         // don't bother starting the activity.
-<<<<<<< HEAD
-        // if (!this.state.activities[activity.type]) {
-        //   break;
-        // }
-=======
-        if (!this.state.activities[activity.id || activity.type]) {
-          break;
-        }
->>>>>>> 560e28fb
 
         // Invoked services
         if (activity.type === ActionTypes.Invoke) {
