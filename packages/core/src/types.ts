--- conflicted
+++ resolved
@@ -186,6 +186,7 @@
     parent: ActorRef<TEvent>;
     id: string;
     data?: any;
+    src: InvokeSourceDefinition;
     _event: SCXML.Event<TEvent>;
   }
 ) => Behavior<any, any>;
@@ -200,7 +201,7 @@
   /**
    * The source of the actor's behavior to be invoked
    */
-  src: string | InvokeSourceDefinition; // TODO: deprecate string (breaking change for V4)
+  src: InvokeSourceDefinition;
   /**
    * If `true`, events sent to the parent service will be forwarded to the invoked service.
    *
@@ -226,6 +227,11 @@
   onError?:
     | string
     | SingleOrArray<TransitionConfig<TContext, DoneInvokeEvent<any>>>;
+
+  toJSON: () => Omit<
+    InvokeDefinition<TContext, TEvent>,
+    'onDone' | 'onError' | 'toJSON'
+  >;
 }
 
 export interface Delay {
@@ -333,16 +339,12 @@
   | TransitionsConfigMap<TContext, TEvent>
   | TransitionsConfigArray<TContext, TEvent>;
 
-<<<<<<< HEAD
-export interface InvokeConfig<TContext, TEvent extends EventObject> {
-=======
 export interface InvokeSourceDefinition {
   [key: string]: any;
   type: string;
 }
 
-export type InvokeConfig<TContext, TEvent extends EventObject> = {
->>>>>>> 16b602c6
+export interface InvokeConfig<TContext, TEvent extends EventObject> {
   /**
    * The unique identifier for the invoked machine. If not specified, this
    * will be the machine's own `id`, or the URL (from `src`).
@@ -351,15 +353,7 @@
   /**
    * The source of the machine to be invoked, or the machine itself.
    */
-<<<<<<< HEAD
-  src: string | BehaviorCreator<TContext, TEvent>;
-=======
-  src:
-    | string
-    | InvokeSourceDefinition
-    | StateMachine<any, any, any>
-    | InvokeCreator<TContext, TEvent, any>;
->>>>>>> 16b602c6
+  src: string | InvokeSourceDefinition | BehaviorCreator<TContext, TEvent>;
   /**
    * If `true`, events sent to the parent service will be forwarded to the invoked service.
    *
@@ -678,7 +672,7 @@
 
 export interface InvokeActionObject {
   type: ActionTypes.Invoke;
-  src: string | ActorRef<any>;
+  src: InvokeSourceDefinition | ActorRef<any>;
   id: string;
   autoForward?: boolean;
   data?: any;
