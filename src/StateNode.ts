import {
  getEventType,
  toStatePath,
  toStateValue,
  mapValues,
  path,
  toStatePaths,
  pathToStateValue,
  flatten,
  mapFilterValues,
  nestedPath,
  toArray,
  keys
} from './utils';
import {
  Event,
  StateValue,
  Action,
  TransitionConfig,
  ActivityMap,
  EntryExitStates,
  StateTransition,
  StateValueMap,
  MachineOptions,
  Condition,
  ConditionPredicate,
  EventObject,
  HistoryStateNodeConfig,
  HistoryValue,
  DefaultContext,
  StateNodeDefinition,
  TransitionDefinition,
  AssignAction,
  DelayedTransitionDefinition,
  ActivityDefinition,
  Delay,
  StateTypes,
  StateNodeConfig,
  Activity,
  StateSchema,
  TransitionsDefinition,
  StatesDefinition,
  StateNodesConfig,
  ActionTypes,
  AnyEvent,
  RaisedEvent
} from './types';
import { matchesState } from './utils';
import { State } from './State';
import * as actionTypes from './actionTypes';
import {
  start,
  stop,
  toEventObject,
  toActionObjects,
  toActivityDefinition,
  send,
  cancel,
  after,
  raise,
  done
} from './actions';
import { StateTree } from './StateTree';

const STATE_DELIMITER = '.';
const NULL_EVENT = '';
const STATE_IDENTIFIER = '#';
const TARGETLESS_KEY = '';

const EMPTY_OBJECT = {};

const isStateId = (str: string) => str[0] === STATE_IDENTIFIER;
const createDefaultOptions = <TContext>(): MachineOptions<TContext, any> => ({
  guards: EMPTY_OBJECT
});

const IS_PRODUCTION = process.env.NODE_ENV === 'production';

class StateNode<
  TContext = DefaultContext,
  TStateSchema extends StateSchema = any,
  TEvents extends AnyEvent<EventObject> = AnyEvent<EventObject>
> {
  /**
   * The relative key of the state node, which represents its location in the overall state value.
   */
  public key: string;
  /**
   * The unique ID of the state node.
   */
  public id: string;
  /**
   * The type of this state node:
   *
   *  - `'atomic'` - no child state nodes
   *  - `'compound'` - nested child state nodes (XOR)
   *  - `'parallel'` - orthogonal nested child state nodes (AND)
   *  - `'history'` - history state node
   *  - `'final'` - final state node
   */
  public type: StateTypes;
  /**
   * The string path from the root machine node to this node.
   */
  public path: string[];
  /**
   * The initial state node key.
   */
  public initial?: keyof TStateSchema['states'];
  /**
   * (DEPRECATED) Whether the state node is a parallel state node.
   *
   * Use `type: 'parallel'` instead.
   */
  public parallel: boolean;
  /**
   * Whether the state node is "transient". A state node is considered transient if it has
   * an immediate transition from a "null event" (empty string), taken upon entering the state node.
   */
  public transient: boolean;
  /**
   * The child state nodes.
   */
  public states: StateNodesConfig<TContext, TStateSchema, TEvents>;
  /**
   * The type of history exhibited. Can be:
   *
   *  - `'shallow'` - recalls only top-level historical state value
   *  - `'deep'` - recalls historical state value at all levels
   */
  public history: false | 'shallow' | 'deep';
  /**
   * The action(s) to be executed upon entering the state node.
   */
  public onEntry: Array<Action<TContext>>;
  /**
   * The action(s) to be executed upon exiting the state node.
   */
  public onExit: Array<Action<TContext>>;
  /**
   * The activities to be started upon entering the state node,
   * and stopped upon exiting the state node.
   */
  public activities: Array<ActivityDefinition<TContext>>;
  public strict: boolean;
  /**
   * The parent state node.
   */
  public parent?: StateNode<TContext>;
  /**
   * The root machine node.
   */
  public machine: StateNode<TContext>;
  public data?: TStateSchema extends { data: infer D } ? D : any;
  /**
   * The string delimiter for serializing the path to a string. The default is "."
   */
  public delimiter: string;
  /**
   * The order this state node appears. Corresponds to the implicit SCXML document order.
   */
  public order: number;

  private __cache = {
    events: undefined as Array<TEvents['type']> | undefined,
    relativeValue: new Map() as Map<StateNode<TContext>, StateValue>,
    initialState: undefined as StateValue | undefined
  };

  private idMap: Record<string, StateNode<TContext>> = {};

  constructor(
    private _config: StateNodeConfig<TContext, TStateSchema, TEvents>,
    public options: Readonly<
      MachineOptions<TContext, TEvents>
    > = createDefaultOptions<TContext>(),
    /**
     * The initial extended state
     */
    public context?: Readonly<TContext>
  ) {
    this.key = _config.key || _config.id || '(machine)';
    this.type =
      _config.type ||
      (_config.parallel // TODO: deprecate
        ? 'parallel'
        : _config.states && keys(_config.states).length
          ? 'compound'
          : _config.history
            ? 'history'
            : 'atomic');
    this.parent = _config.parent;
    this.machine = this.parent ? this.parent.machine : this;
    this.path = this.parent ? this.parent.path.concat(this.key) : [];
    this.delimiter =
      _config.delimiter ||
      (this.parent ? this.parent.delimiter : STATE_DELIMITER);
    this.id =
      _config.id ||
      (this.machine
        ? [this.machine.key, ...this.path].join(this.delimiter)
        : this.key);
    this.initial = _config.initial;
    this.order = _config.order || -1;

    this.states = (_config.states
      ? mapValues(
          _config.states,
          (stateConfig: StateNodeConfig<TContext, any, TEvents>, key, _, i) => {
            const stateNode = new StateNode({
              ...stateConfig,
              key,
              order: stateConfig.order === undefined ? stateConfig.order : i,
              parent: this
            });
            Object.assign(this.idMap, {
              [stateNode.id]: stateNode,
              ...stateNode.idMap
            });
            return stateNode;
          }
        )
      : EMPTY_OBJECT) as StateNodesConfig<TContext, TStateSchema, TEvents>;

    // History config
    this.history =
      _config.history === true ? 'shallow' : _config.history || false;

    this.transient = !!(_config.on && _config.on[NULL_EVENT]);
    this.strict = !!_config.strict;
    this.onEntry = toArray(_config.onEntry);
    this.onExit = toArray(_config.onExit);
    this.data = _config.data;
    this.activities = toArray(_config.activities).map(activity =>
      this.resolveActivity(activity)
    );
  }

  /**
   * Clones the current state machine with custom options and context.
   *
   * @param options Options (actions, guards, activities, services) to recursively merge with the existing options.
   * @param context Custom context (will override predefined context)
   */
  public withConfig(
    options: MachineOptions<TContext, TEvents>,
    context?: TContext
  ): StateNode<TContext, TStateSchema, TEvents> {
    const { actions, activities, guards } = this.options;

    return new StateNode(
      this.definition,
      {
        actions: { ...actions, ...options.actions },
        activities: { ...activities, ...options.activities },
        guards: { ...guards, ...options.guards }
      },
      context
    );
  }
<<<<<<< HEAD
  public withContext(
    context: TContext
  ): StateNode<TContext, TStateSchema, TEvents> {
    return new StateNode(this.definition, this.options, context);
  }
=======

  /**
   * The well-structured state node definition.
   */
>>>>>>> 6e4c2632
  public get definition(): StateNodeDefinition<
    TContext,
    TStateSchema,
    TEvents
  > {
    return {
      id: this.id,
      key: this.key,
      type: this.type,
      initial: this.initial,
      history: this.history,
      states: mapValues(
        this.states,
        (state: StateNode<TContext, any, TEvents>) => state.definition
      ) as StatesDefinition<TContext, TStateSchema, TEvents>,
      on: this.on,
      onEntry: this.onEntry,
      onExit: this.onExit,
      activities: this.activities || [],
      data: this.data,
      order: this.order || -1
    };
  }

  /**
   * The raw config used to create the machine.
   */
  public get config(): StateNodeConfig<TContext, TStateSchema, TEvents> {
    const { parent, ...config } = this._config;

    return config;
  }

  /**
   * The mapping of events to transitions.
   */
  public get on(): TransitionsDefinition<TContext, TEvents> {
    return this.formatTransitions();
  }

  /**
   * All the transitions that can be taken from this state node.
   */
  public get transitions(): Array<TransitionDefinition<TContext, TEvents>> {
    return flatten(
      keys(this.on).map(
        event =>
          this.on[event] as Array<TransitionDefinition<TContext, TEvents>>
      )
    );
  }

  /**
   * All delayed transitions from the config.
   */
  public get after(): Array<DelayedTransitionDefinition<TContext, TEvents>> {
    const {
      config: { after: afterConfig }
    } = this;

    if (!afterConfig) {
      return [];
    }

    if (Array.isArray(afterConfig)) {
      return afterConfig.map(delayedTransition => ({
        event: after(delayedTransition.delay, this.id),
        ...delayedTransition,
        actions: toArray(delayedTransition.actions)
      }));
    }

    const allDelayedTransitions = flatten(
      keys(afterConfig).map(delayKey => {
        const delayedTransition = (afterConfig as Record<
          string,
          | TransitionConfig<TContext, TEvents>
          | Array<TransitionConfig<TContext, TEvents>>
        >)[delayKey];
        const delay = +delayKey;
        const event = after(delay, this.id);

        if (typeof delayedTransition === 'string') {
          return [{ target: delayedTransition, delay, event, actions: [] }];
        }

        const delayedTransitions = toArray(delayedTransition);

        return delayedTransitions.map(transition => ({
          event,
          delay,
          ...transition,
          actions: toArray(transition.actions)
        }));
      })
    );

    allDelayedTransitions.sort((a, b) => a.delay - b.delay);

    return allDelayedTransitions;
  }

  /**
   * Returns the state nodes represented by the current state value.
   *
   * @param state The state value or State instance
   */
  public getStateNodes(
    state: StateValue | State<TContext, TEvents>
  ): Array<StateNode<TContext>> {
    if (!state) {
      return [];
    }
    const stateValue =
      state instanceof State
        ? state.value
        : toStateValue(state, this.delimiter);

    if (typeof stateValue === 'string') {
      const initialStateValue = this.getStateNode(stateValue).initial;

      return initialStateValue
        ? this.getStateNodes({ [stateValue]: initialStateValue } as StateValue)
        : [this.states[stateValue]];
    }

    const subStateKeys = keys(stateValue);
    const subStateNodes: Array<StateNode<TContext>> = subStateKeys.map(
      subStateKey => this.getStateNode(subStateKey)
    );

    return subStateNodes.concat(
      subStateKeys.reduce(
        (allSubStateNodes, subStateKey) => {
          const subStateNode = this.getStateNode(subStateKey).getStateNodes(
            stateValue[subStateKey]
          );

          return allSubStateNodes.concat(subStateNode);
        },
        [] as Array<StateNode<TContext>>
      )
    );
  }

  /**
   * Whether this state node explicitly handles the given event.
   *
   * @param event The event in question
   */
  public handles(event: Event<TEvents>): boolean {
    const eventType = getEventType<TEvents>(event);

    return this.events.indexOf(eventType) !== -1;
  }
  private transitionLeafNode(
    stateValue: string,
    state: State<TContext, TEvents>,
    eventObject: TEvents,
    context?: TContext
  ): StateTransition<TContext> {
    const stateNode = this.getStateNode(stateValue);
    const next = stateNode.next(state, eventObject, context);

    if (!next.tree) {
      const { reentryStates, actions, tree } = this.next(
        state,
        eventObject,
        context
      );

      return {
        tree,
        source: state,
        reentryStates,
        actions
      };
    }

    return next;
  }
  private transitionCompoundNode(
    stateValue: StateValueMap,
    state: State<TContext, TEvents>,
    eventObject: TEvents,
    context?: TContext
  ): StateTransition<TContext> {
    const subStateKeys = keys(stateValue);

    const stateNode = this.getStateNode(subStateKeys[0]);
    const next = stateNode._transition(
      stateValue[subStateKeys[0]],
      state,
      eventObject,
      context
    );

    if (!next.tree) {
      const { reentryStates, actions, tree } = this.next(
        state,
        eventObject,
        context
      );

      return {
        tree,
        source: state,
        reentryStates,
        actions
      };
    }

    return next;
  }
  private transitionParallelNode(
    stateValue: StateValueMap,
    state: State<TContext, TEvents>,
    eventObject: TEvents,
    context?: TContext
  ): StateTransition<TContext> {
    const noTransitionKeys: string[] = [];
    const transitionMap: Record<string, StateTransition<TContext>> = {};

    keys(stateValue).forEach(subStateKey => {
      const subStateValue = stateValue[subStateKey];

      if (!subStateValue) {
        return;
      }

      const subStateNode = this.getStateNode(subStateKey);

      const next = subStateNode._transition(
        subStateValue,
        state,
        eventObject,
        context
      );

      if (!next.tree) {
        noTransitionKeys.push(subStateKey);
      }

      transitionMap[subStateKey] = next;
    });

    const willTransition = keys(transitionMap).some(
      key => transitionMap[key].tree !== undefined
    );

    if (!willTransition) {
      const { reentryStates, actions, tree } = this.next(
        state,
        eventObject,
        context
      );

      return {
        tree,
        source: state,
        reentryStates,
        actions
      };
    }

    const allTrees = keys(transitionMap)
      .map(key => transitionMap[key].tree)
      .filter(t => t !== undefined) as StateTree[];

    const combinedTree = allTrees.reduce((acc, t) => {
      return acc.combine(t);
    });

    const allPaths = combinedTree.paths;

    // External transition that escapes orthogonal region
    if (
      allPaths.length === 1 &&
      !matchesState(toStateValue(this.path, this.delimiter), combinedTree.value)
    ) {
      return {
        tree: combinedTree,
        source: state,
        reentryStates: keys(transitionMap)
          .map(key => transitionMap[key].reentryStates)
          .reduce((allReentryStates, reentryStates) => {
            return new Set([
              ...Array.from(allReentryStates || []),
              ...Array.from(reentryStates || [])
            ]);
          }, new Set<StateNode<TContext>>()),
        actions: flatten(
          keys(transitionMap).map(key => {
            return transitionMap[key].actions;
          })
        )
      };
    }

    const allResolvedTrees = keys(transitionMap).map(key => {
      const transition = transitionMap[key];
      const subValue = path(this.path)(
        transition.tree ? transition.tree.value : state.value || state.value
      )[key];

      return new StateTree(this.getStateNode(key), subValue).absolute;
    });

    const finalCombinedTree = allResolvedTrees.reduce((acc, t) => {
      return acc.combine(t);
    });

    return {
      tree: finalCombinedTree,
      source: state,
      reentryStates: keys(transitionMap).reduce((allReentryStates, key) => {
        const { tree, reentryStates } = transitionMap[key];

        // If the event was not handled (no subStateValue),
        // machine should still be in state without reentry/exit.
        if (!tree || !reentryStates) {
          return allReentryStates;
        }

        return new Set([
          ...Array.from(allReentryStates),
          ...Array.from(reentryStates)
        ]);
      }, new Set<StateNode<TContext>>()),
      actions: flatten(
        keys(transitionMap).map(key => {
          return transitionMap[key].actions;
        })
      )
    };
  }
  private _transition(
    stateValue: StateValue,
    state: State<TContext, TEvents>,
    event: TEvents,
    context?: TContext
  ): StateTransition<TContext> {
    // leaf node
    if (typeof stateValue === 'string') {
      return this.transitionLeafNode(stateValue, state, event, context);
    }

    // hierarchical node
    if (keys(stateValue).length === 1) {
      return this.transitionCompoundNode(stateValue, state, event, context);
    }

    // orthogonal node
    return this.transitionParallelNode(stateValue, state, event, context);
  }
  private next(
    state: State<TContext, TEvents>,
    eventObject: TEvents,
    context?: TContext
  ): StateTransition<TContext> {
    const eventType = eventObject.type;
    const candidates = this.on[eventType];
    const actions: Array<Action<TContext>> = this.transient
      ? [{ type: actionTypes.null }]
      : [];

    if (!candidates || !candidates.length) {
      return {
        tree: undefined,
        source: state,
        reentryStates: undefined,
        actions
      };
    }

    let nextStateStrings: string[] = [];
    let selectedTransition: unknown;

    for (const candidate of candidates) {
      const { cond, in: stateIn } = candidate as TransitionConfig<
        TContext,
        TEvents
      >;
      const resolvedContext = context || (EMPTY_OBJECT as TContext);

      const isInState = stateIn
        ? matchesState(
            toStateValue(stateIn, this.delimiter),
            path(this.path.slice(0, -2))(state.value)
          )
        : true;

      if (
        (!cond ||
          this.evaluateGuard(
            cond,
            resolvedContext,
            eventObject,
            state.value
          )) &&
        isInState
      ) {
        nextStateStrings = toArray(candidate.target);
        actions.push(...toArray(candidate.actions));
        selectedTransition = candidate;
        break;
      }
    }

    // targetless transition
    if (selectedTransition && nextStateStrings.length === 0) {
      const tree = state.value
        ? this.machine.getStateTree(state.value)
        : undefined;
      return {
        tree,
        source: state,
        reentryStates: undefined,
        actions
      };
    }

    if (!selectedTransition && nextStateStrings.length === 0) {
      return {
        tree: undefined,
        source: state,
        reentryStates: undefined,
        actions
      };
    }

    const nextStateNodes = flatten(
      nextStateStrings.map(str =>
        this.getRelativeStateNodes(str, state.historyValue)
      )
    );

    const isInternal = !!(selectedTransition as TransitionDefinition<
      TContext,
      TEvents
    >).internal;

    const reentryNodes = isInternal
      ? []
      : flatten(nextStateNodes.map(n => this.nodesFromChild(n)));

    const trees = nextStateNodes.map(stateNode => stateNode.tree);
    const combinedTree = trees.reduce((acc, t) => {
      return acc.combine(t);
    });

    return {
      tree: combinedTree,
      source: state,
      reentryStates: new Set(reentryNodes),
      actions
    };
  }

  /**
   * The state tree represented by this state node.
   */
  private get tree(): StateTree {
    const stateValue = toStateValue(this.path, this.delimiter);

    return new StateTree(this.machine, stateValue);
  }
  private nodesFromChild(
    childStateNode: StateNode<TContext>
  ): Array<StateNode<TContext>> {
    if (childStateNode.escapes(this)) {
      return [];
    }

    const nodes: Array<StateNode<TContext>> = [];
    let marker: StateNode<TContext> | undefined = childStateNode;

    while (marker && marker !== this) {
      nodes.push(marker);
      marker = marker.parent;
    }
    nodes.push(this); // inclusive

    return nodes;
  }
  private getStateTree(stateValue: StateValue): StateTree {
    return new StateTree(this, stateValue);
  }

  /**
   * Whether the given state node "escapes" this state node. If the `stateNode` is equal to or the parent of
   * this state node, it does not escape.
   */
  private escapes(stateNode: StateNode): boolean {
    if (this === stateNode) {
      return false;
    }

    let parent = this.parent;

    while (parent) {
      if (parent === stateNode) {
        return false;
      }
      parent = parent.parent;
    }

    return true;
  }
  private evaluateGuard(
    condition: Condition<TContext, TEvents>,
    context: TContext,
    eventObject: TEvents,
    interimState: StateValue
  ): boolean {
    let condFn: ConditionPredicate<TContext, TEvents>;
    const { guards } = this.machine.options;

    if (typeof condition === 'string') {
      if (!guards || !guards[condition]) {
        throw new Error(
          `Condition '${condition}' is not implemented on machine '${
            this.machine.id
          }'.`
        );
      }

      condFn = guards[condition];
    } else {
      condFn = condition;
    }

    return condFn(context, eventObject, interimState);
  }

  /**
   * The array of all delayed transitions.
   */
  public get delays(): Delay[] {
    const delays = Array.from(
      new Set(
        this.transitions
          .map(transition => transition.delay)
          .filter<number>((delay => delay !== undefined) as (
            delay: number | undefined
          ) => delay is number)
      )
    );

    return delays.map(delay => ({
      id: this.id,
      delay
    }));
  }
  private getActions(
    transition: StateTransition<TContext>,
    prevState: State<TContext>
  ): Array<Action<TContext>> {
    const entryExitStates = transition.tree
      ? transition.tree.resolved.getEntryExitStates(
          this.getStateTree(prevState.value),
          transition.reentryStates ? transition.reentryStates : undefined
        )
      : { entry: [], exit: [] };
    const doneEvents = transition.tree
      ? transition.tree.getDoneEvents(new Set(entryExitStates.entry))
      : [];

    if (!transition.source) {
      entryExitStates.exit = [];
    }

    const entryExitActions = {
      entry: flatten(
        Array.from(new Set(entryExitStates.entry)).map(stateNode => {
          return [
            ...stateNode.onEntry,
            ...stateNode.activities.map(activity => start(activity)),
            ...stateNode.delays.map(({ delay, id }) =>
              send(after(delay, id), { delay })
            )
          ];
        })
      ).concat(doneEvents.map(raise)),
      exit: flatten(
        Array.from(new Set(entryExitStates.exit)).map(stateNode => [
          ...stateNode.onExit,
          ...stateNode.activities.map(activity => stop(activity)),
          ...stateNode.delays.map(({ delay, id }) => cancel(after(delay, id)))
        ])
      )
    };

    const actions = entryExitActions.exit
      .concat(transition.actions)
      .concat(entryExitActions.entry)
      .map(
        action =>
          typeof action === 'string' ? this.resolveAction(action) : action
      );

    return actions;
  }
  private resolveAction(actionType: string): Action<TContext> {
    const { actions } = this.machine.options;

    return (actions ? actions[actionType] : actionType) || actionType;
  }
  private resolveActivity(
    activity: Activity<TContext>
  ): ActivityDefinition<TContext> {
    // const { activities } = this.machine.options;

    const activityDefinition = toActivityDefinition(activity);

    return activityDefinition;
  }
  private getActivities(
    entryExitStates?: EntryExitStates<TContext>,
    activities?: ActivityMap
  ): ActivityMap {
    if (!entryExitStates) {
      return EMPTY_OBJECT;
    }

    const activityMap = { ...activities };

    Array.from(entryExitStates.exit).forEach(stateNode => {
      if (!stateNode.activities) {
        return; // TODO: fixme
      }

      stateNode.activities.forEach(activity => {
        activityMap[activity.type] = false;
      });
    });

    Array.from(entryExitStates.entry).forEach(stateNode => {
      if (!stateNode.activities) {
        return; // TODO: fixme
      }

      stateNode.activities.forEach(activity => {
        activityMap[activity.type] = true;
      });
    });

    return activityMap;
  }

  /**
   * Determines the next state given the current `state` and sent `event`.
   *
   * @param state The current State instance or state value
   * @param event The event that was sent at the current state
   * @param context The current context (extended state) of the current state
   */
  public transition(
    state: StateValue | State<TContext, TEvents>,
    event: Event<TEvents>,
    context?: TContext
  ): State<TContext, TEvents> {
    const resolvedStateValue =
      typeof state === 'string'
        ? this.resolve(pathToStateValue(this.getResolvedPath(state)))
        : state instanceof State
          ? state
          : this.resolve(state);
    const resolvedContext =
      context ||
      ((state instanceof State ? state.context : undefined) as TContext);
    const eventObject = toEventObject(event);
    const eventType = eventObject.type;

    if (this.strict) {
      if (this.events.indexOf(eventType) === -1) {
        throw new Error(
          `Machine '${this.id}' does not accept event '${eventType}'`
        );
      }
    }

    const currentState = State.from<TContext, TEvents>(
      resolvedStateValue,
      resolvedContext
    );

    const stateTransition = this._transition(
      currentState.value,
      currentState,
      eventObject,
      resolvedContext
    );

    const resolvedStateTransition: StateTransition<TContext> = {
      ...stateTransition,
      tree: stateTransition.tree ? stateTransition.tree.resolved : undefined
    };

    return this.resolveTransition(
      resolvedStateTransition,
      currentState,
      eventObject
    );
  }
  private resolveTransition(
    stateTransition: StateTransition<TContext>,
    currentState: State<TContext, TEvents>,
    event?: TEvents
  ): State<TContext, TEvents> {
    const resolvedStateValue = stateTransition.tree
      ? stateTransition.tree.value
      : undefined;
    const historyValue = currentState.historyValue
      ? currentState.historyValue
      : stateTransition.source
        ? (this.machine.historyValue(currentState.value) as HistoryValue)
        : undefined;

    if (!IS_PRODUCTION && stateTransition.tree) {
      try {
        this.ensureValidPaths(stateTransition.tree.paths); // TODO: ensure code coverage for this
      } catch (e) {
        throw new Error(
          `Event '${
            event ? event.type : 'none'
          }' leads to an invalid configuration: ${e.message}`
        );
      }
    }

    const actions = this.getActions(stateTransition, currentState);
    const entryExitStates = stateTransition.tree
      ? stateTransition.tree.getEntryExitStates(
          this.getStateTree(currentState.value)
        )
      : { entry: [], exit: [] };
    const activities = stateTransition.tree
      ? this.getActivities(
          {
            entry: new Set(entryExitStates.entry),
            exit: new Set(entryExitStates.exit)
          },
          currentState.activities
        )
      : {};

    const raisedEvents = actions.filter(
      action =>
        typeof action === 'object' &&
        (action.type === actionTypes.raise || action.type === actionTypes.null)
    ) as Array<RaisedEvent<TEvents> | { type: ActionTypes.Null }>;

    const nonEventActions = actions.filter(
      action =>
        typeof action !== 'object' ||
        (action.type !== actionTypes.raise &&
          action.type !== actionTypes.null &&
          action.type !== actionTypes.assign)
    );
    const assignActions = actions.filter(
      action => typeof action === 'object' && action.type === actionTypes.assign
    ) as Array<AssignAction<TContext, TEvents>>;

    const updatedContext = StateNode.updateContext(
      currentState.context,
      event,
      assignActions
    );

    const stateNodes = resolvedStateValue
      ? this.getStateNodes(resolvedStateValue)
      : [];

    const isTransient = stateNodes.some(stateNode => stateNode.transient);
    if (isTransient) {
      raisedEvents.push({ type: actionTypes.null });
    }

    const data = [this, ...stateNodes].reduce((acc, stateNode) => {
      if (stateNode.data !== undefined) {
        acc[stateNode.id] = stateNode.data;
      }
      return acc;
    }, {});

    const nextState = resolvedStateValue
      ? new State<TContext, TEvents>(
          resolvedStateValue,
          updatedContext,
          historyValue
            ? StateNode.updateHistoryValue(historyValue, resolvedStateValue)
            : undefined,
          stateTransition.source ? currentState : undefined,
          toActionObjects(nonEventActions, this.options.actions),
          activities,
          data,
          raisedEvents as TEvents[],
          stateTransition.tree
        )
      : undefined;

    if (!nextState) {
      // Unchanged state should be returned with no actions
      return State.inert<TContext, TEvents>(currentState, updatedContext);
    }

    // Dispose of penultimate histories to prevent memory leaks
    if (currentState.history) {
      delete currentState.history.history;
    }

    let maybeNextState = nextState;
    while (raisedEvents.length) {
      const currentActions = maybeNextState.actions;
      const raisedEvent = raisedEvents.shift()!;
      maybeNextState = this.transition(
        maybeNextState,
        raisedEvent.type === actionTypes.null
          ? NULL_EVENT
          : (raisedEvent as RaisedEvent<TEvents>).event,
        maybeNextState.context
      );
      maybeNextState.actions.unshift(...currentActions);
    }

    return maybeNextState;
  }
  private static updateContext<TContext, TEvents extends EventObject>(
    context: TContext,
    event: TEvents | undefined,
    assignActions: Array<AssignAction<TContext, TEvents>>
  ): TContext {
    const updatedContext = context
      ? assignActions.reduce((acc, assignAction) => {
          const { assignment } = assignAction;

          let partialUpdate: Partial<TContext> = {};

          if (typeof assignment === 'function') {
            partialUpdate = assignment(
              acc,
              event || ({ type: ActionTypes.Init } as TEvents)
            );
          } else {
            keys(assignment).forEach(key => {
              const propAssignment = assignment[key];

              partialUpdate[key] =
                typeof propAssignment === 'function'
                  ? propAssignment(acc, event)
                  : propAssignment;
            });
          }

          return Object.assign({}, acc, partialUpdate);
        }, context)
      : context;

    return updatedContext;
  }
  private ensureValidPaths(paths: string[][]): void {
    const visitedParents = new Map<
      StateNode<TContext>,
      Array<StateNode<TContext>>
    >();

    const stateNodes = flatten(
      paths.map(_path => this.getRelativeStateNodes(_path))
    );

    outer: for (const stateNode of stateNodes) {
      let marker = stateNode;

      while (marker.parent) {
        if (visitedParents.has(marker.parent)) {
          if (marker.parent.type === 'parallel') {
            continue outer;
          }

          throw new Error(
            `State node '${stateNode.id}' shares parent '${
              marker.parent.id
            }' with state node '${visitedParents
              .get(marker.parent)!
              .map(a => a.id)}'`
          );
        }

        if (!visitedParents.get(marker.parent)) {
          visitedParents.set(marker.parent, [stateNode]);
        } else {
          visitedParents.get(marker.parent)!.push(stateNode);
        }

        marker = marker.parent;
      }
    }
  }

  /**
   * Returns the child state node from its relative `stateKey`, or throws.
   */
  public getStateNode(stateKey: string): StateNode<TContext> {
    if (isStateId(stateKey)) {
      return this.machine.getStateNodeById(stateKey);
    }

    if (!this.states) {
      throw new Error(
        `Unable to retrieve child state '${stateKey}' from '${
          this.id
        }'; no child states exist.`
      );
    }

    const result = this.states[stateKey];
    if (!result) {
      throw new Error(
        `Child state '${stateKey}' does not exist on '${this.id}'`
      );
    }

    return result;
  }

  /**
   * Returns the state node with the given `stateId`, or throws.
   *
   * @param stateId The state ID. The prefix "#" is removed.
   */
  public getStateNodeById(stateId: string): StateNode<TContext> {
    const resolvedStateId = isStateId(stateId)
      ? stateId.slice(STATE_IDENTIFIER.length)
      : stateId;

    if (resolvedStateId === this.id) {
      return this;
    }

    const stateNode = this.machine.idMap[resolvedStateId];

    if (!stateNode) {
      throw new Error(
        `Substate '#${resolvedStateId}' does not exist on '${this.id}'`
      );
    }

    return stateNode;
  }

  /**
   * Returns the relative state node from the given `statePath`, or throws.
   *
   * @param statePath The string or string array relative path to the state node.
   */
  public getStateNodeByPath(statePath: string | string[]): StateNode<TContext> {
    const arrayStatePath = toStatePath(statePath, this.delimiter);
    let currentStateNode: StateNode<TContext> = this;
    while (arrayStatePath.length) {
      const key = arrayStatePath.shift()!;
      currentStateNode = currentStateNode.getStateNode(key);
    }

    return currentStateNode;
  }

  /**
   * Resolves a partial state value with its full representation in this machine.
   *
   * @param stateValue The partial state value to resolve.
   */
  public resolve(stateValue: StateValue): StateValue {
    if (!stateValue) {
      return this.initialStateValue || EMPTY_OBJECT; // TODO: type-specific properties
    }

    switch (this.type) {
      case 'parallel':
        const r = mapValues(
          this.initialStateValue as Record<string, StateValue>,
          (subStateValue, subStateKey) => {
            const sv = subStateValue
              ? this.getStateNode(subStateKey).resolve(
                  stateValue[subStateKey] || subStateValue
                )
              : EMPTY_OBJECT;

            return sv;
          }
        );

        return r;

      case 'compound':
        if (typeof stateValue === 'string') {
          const subStateNode = this.getStateNode(stateValue);

          if (
            subStateNode.type === 'parallel' ||
            subStateNode.type === 'compound'
          ) {
            return { [stateValue]: subStateNode.initialStateValue! };
          }

          return stateValue;
        }
        if (!keys(stateValue).length) {
          return this.initialStateValue || {};
        }

        return mapValues(stateValue, (subStateValue, subStateKey) => {
          return subStateValue
            ? this.getStateNode(subStateKey).resolve(subStateValue)
            : EMPTY_OBJECT;
        });

      default:
        return stateValue || EMPTY_OBJECT;
    }
  }

  private get resolvedStateValue(): StateValue {
    const { key } = this;

    if (this.type === 'parallel') {
      return {
        [key]: mapFilterValues<StateNode<TContext>, StateValue>(
          this.states,
          stateNode => stateNode.resolvedStateValue[stateNode.key],
          stateNode => !stateNode.history
        )
      };
    }

    if (!this.initial) {
      // If leaf node, value is just the state node's key
      return key;
    }

    return {
      [key]: this.states[this.initial].resolvedStateValue
    };
  }
  private getResolvedPath(stateIdentifier: string): string[] {
    if (isStateId(stateIdentifier)) {
      const stateNode = this.machine.idMap[
        stateIdentifier.slice(STATE_IDENTIFIER.length)
      ];

      if (!stateNode) {
        throw new Error(`Unable to find state node '${stateIdentifier}'`);
      }

      return stateNode.path;
    }

    return toStatePath(stateIdentifier, this.delimiter);
  }
  private get initialStateValue(): StateValue | undefined {
    if (this.__cache.initialState) {
      return this.__cache.initialState;
    }

    const initialStateValue = (this.type === 'parallel'
      ? mapFilterValues(
          this.states as Record<string, StateNode<TContext>>,
          state => state.initialStateValue || EMPTY_OBJECT,
          stateNode => !stateNode.history
        )
      : typeof this.resolvedStateValue === 'string'
        ? undefined
        : this.resolvedStateValue[this.key]) as StateValue;

    this.__cache.initialState = initialStateValue;

    return this.__cache.initialState;
  }

  private getInitialState(
    stateValue: StateValue,
    context: TContext = this.machine.context!
  ): State<TContext, TEvents> {
    const activityMap: ActivityMap = {};
    const actions: Array<Action<TContext>> = [];

    this.getStateNodes(stateValue).forEach(stateNode => {
      if (stateNode.onEntry) {
        actions.push(...stateNode.onEntry);
      }
      if (stateNode.activities) {
        stateNode.activities.forEach(activity => {
          activityMap[getEventType(activity) as string] = true; // TODO: fixme
          actions.push(start(activity));
        });
      }
    });

    const assignActions = actions.filter(
      action => typeof action === 'object' && action.type === actionTypes.assign
    ) as Array<AssignAction<TContext, TEvents>>;

    const updatedContext = StateNode.updateContext(
      context,
      undefined,
      assignActions
    );

    const initialNextState = new State<TContext, TEvents>(
      stateValue,
      updatedContext,
      undefined,
      undefined,
      undefined,
      activityMap,
      undefined,
      []
    );

    return initialNextState;
  }

  /**
   * The initial State instance, which includes all actions to be executed from
   * entering the initial state.
   */
  public get initialState(): State<TContext, TEvents> {
    const { initialStateValue } = this;

    if (!initialStateValue) {
      throw new Error(
        `Cannot retrieve initial state from simple state '${this.id}'.`
      );
    }

    const state = this.getInitialState(initialStateValue);
    return this.resolveTransition(
      {
        tree: this.getStateTree(initialStateValue),
        source: undefined,
        reentryStates: new Set(this.getStateNodes(initialStateValue)),
        actions: []
      },
      state,
      undefined
    );
  }

  /**
   * The target state value of the history state node, if it exists. This represents the
   * default state value to transition to if no history value exists yet.
   */
  public get target(): StateValue | undefined {
    let target;
    if (this.history) {
      const historyConfig = this.config as HistoryStateNodeConfig<
        TContext,
        TEvents
      >;
      if (historyConfig.target && typeof historyConfig.target === 'string') {
        target = isStateId(historyConfig.target)
          ? pathToStateValue(
              this.machine
                .getStateNodeById(historyConfig.target)
                .path.slice(this.path.length - 1)
            )
          : historyConfig.target;
      } else {
        target = historyConfig.target;
      }
    }

    return target;
  }

  public getStates(stateValue: StateValue): Array<StateNode<TContext>> {
    if (typeof stateValue === 'string') {
      return [this.states[stateValue]];
    }

    const stateNodes: Array<StateNode<TContext>> = [];

    keys(stateValue).forEach(key => {
      stateNodes.push(...this.states[key].getStates(stateValue[key]));
    });

    return stateNodes;
  }

  /**
   * Returns the leaf nodes from a state path relative to this state node.
   *
   * @param relativeStateId The relative state path to retrieve the state nodes
   * @param history The previous state to retrieve history
   * @param resolve Whether state nodes should resolve to initial child state nodes
   */
  public getRelativeStateNodes(
    relativeStateId: string | string[],
    historyValue?: HistoryValue,
    resolve: boolean = true
  ): Array<StateNode<TContext>> {
    if (typeof relativeStateId === 'string' && isStateId(relativeStateId)) {
      const unresolvedStateNode = this.getStateNodeById(relativeStateId);

      return resolve
        ? unresolvedStateNode.history
          ? unresolvedStateNode.resolveHistory(historyValue)
          : unresolvedStateNode.initialStateNodes
        : [unresolvedStateNode];
    }

    const statePath = toStatePath(relativeStateId, this.delimiter);

    const rootStateNode = this.parent || this;

    const unresolvedStateNodes = rootStateNode.getFromRelativePath(
      statePath,
      historyValue
    );

    if (!resolve) {
      return unresolvedStateNodes;
    }
    return flatten(
      unresolvedStateNodes.map(stateNode => stateNode.initialStateNodes)
    );
  }
  public get initialStateNodes(): Array<StateNode<TContext>> {
    if (this.type === 'atomic' || this.type === 'final') {
      return [this];
    }

    // Case when state node is compound but no initial state is defined
    if (this.type === 'compound' && !this.initial) {
      if (!IS_PRODUCTION) {
        console.warn(`Compound state node '${this.id}' has no initial state.`);
      }
      return [this];
    }

    const { initialStateValue } = this;
    const initialStateNodePaths = toStatePaths(initialStateValue!);
    return flatten(
      initialStateNodePaths.map(initialPath =>
        this.getFromRelativePath(initialPath)
      )
    );
  }
  /**
   * Retrieves state nodes from a relative path to this state node.
   *
   * @param relativePath The relative path from this state node
   * @param historyValue
   */
  public getFromRelativePath(
    relativePath: string[],
    historyValue?: HistoryValue
  ): Array<StateNode<TContext>> {
    if (!relativePath.length) {
      return [this];
    }

    const [x, ...xs] = relativePath;

    if (!this.states) {
      throw new Error(
        `Cannot retrieve subPath '${x}' from node with no states`
      );
    }

    const childStateNode = this.getStateNode(x);

    if (childStateNode.history) {
      return childStateNode.resolveHistory(historyValue);
    }

    if (!this.states[x]) {
      throw new Error(`Child state '${x}' does not exist on '${this.id}'`);
    }

    return this.states[x].getFromRelativePath(xs, historyValue);
  }
  private static updateHistoryValue(
    hist: HistoryValue,
    stateValue: StateValue
  ): HistoryValue {
    function update(
      _hist: HistoryValue,
      _sv: StateValue
    ): Record<string, HistoryValue | undefined> {
      return mapValues(_hist.states, (subHist, key) => {
        if (!subHist) {
          return undefined;
        }
        const subStateValue =
          (typeof _sv === 'string' ? undefined : _sv[key]) ||
          (subHist ? subHist.current : undefined);

        if (!subStateValue) {
          return undefined;
        }

        return {
          current: subStateValue,
          states: update(subHist, subStateValue)
        };
      });
    }
    return {
      current: stateValue,
      states: update(hist, stateValue)
    };
  }
  private historyValue(
    relativeStateValue?: StateValue | undefined
  ): HistoryValue | undefined {
    if (!keys(this.states).length) {
      return undefined;
    }

    return {
      current: relativeStateValue || this.initialStateValue,
      states: mapFilterValues<StateNode<TContext>, HistoryValue | undefined>(
        this.states,
        (stateNode, key) => {
          if (!relativeStateValue) {
            return stateNode.historyValue();
          }

          const subStateValue =
            typeof relativeStateValue === 'string'
              ? undefined
              : relativeStateValue[key];

          return stateNode.historyValue(
            subStateValue || stateNode.initialStateValue
          );
        },
        stateNode => !stateNode.history
      )
    };
  }
  /**
   * Resolves to the historical value(s) of the parent state node,
   * represented by state nodes.
   *
   * @param historyValue
   */
  private resolveHistory(
    historyValue?: HistoryValue
  ): Array<StateNode<TContext>> {
    if (!this.history) {
      return [this];
    }

    const parent = this.parent!;

    if (!historyValue) {
      return this.target
        ? flatten(
            toStatePaths(this.target).map(relativeChildPath =>
              parent.getFromRelativePath(relativeChildPath)
            )
          )
        : this.parent!.initialStateNodes;
    }

    const subHistoryValue = nestedPath<HistoryValue>(parent.path, 'states')(
      historyValue
    ).current;

    if (typeof subHistoryValue === 'string') {
      return [parent.getStateNode(subHistoryValue)];
    }

    return flatten(
      toStatePaths(subHistoryValue!).map(subStatePath => {
        return this.history === 'deep'
          ? parent.getFromRelativePath(subStatePath)
          : [parent.states[subStatePath[0]]];
      })
    );
  }

  /**
   * All the state node IDs of this state node and its descendant state nodes.
   */
  public get stateIds(): string[] {
    const childStateIds = flatten(
      keys(this.states).map(stateKey => {
        return (this.states[stateKey] as StateNode<TContext>).stateIds;
      })
    );
    return [this.id].concat(childStateIds);
  }

  /**
   * All the event types accepted by this state node and its descendants.
   */
  public get events(): Array<TEvents['type']> {
    if (this.__cache.events) {
      return this.__cache.events;
    }
    const { states } = this;
    const events = new Set(this.ownEvents);

    if (states) {
      keys(states).forEach(stateId => {
        const state = states[stateId];
        if (state.states) {
          for (const event of state.events) {
            events.add(`${event}`);
          }
        }
      });
    }

    return (this.__cache.events = Array.from(events));
  }

  /**
   * All the events that have transitions directly from this state node.
   *
   * Excludes any inert events.
   */
  public get ownEvents(): Array<TEvents['type']> {
    const events = new Set(
      keys(this.on).filter(key => {
        const transitions = this.on[key];
        return transitions.some(transition => {
          return !(
            !transition.target &&
            !transition.actions.length &&
            transition.internal
          );
        });
      })
    );

    return Array.from(events);
  }
  private formatTransition(
    target: string | string[] | undefined,
    transitionConfig: TransitionConfig<TContext, TEvents> | undefined,
    event: string
  ): TransitionDefinition<TContext, TEvents> {
    let internal = transitionConfig ? transitionConfig.internal : false;

    // Check if there is no target (targetless)
    // An undefined transition signals that the state node should not transition from that event.
    if (target === undefined || target === TARGETLESS_KEY) {
      return {
        ...transitionConfig,
        actions: transitionConfig ? toArray(transitionConfig.actions) : [],
        target: undefined,
        internal: transitionConfig
          ? transitionConfig.internal === undefined
            ? true
            : transitionConfig.internal
          : true,
        event
      };
    }

    const targets = toArray(target);

    // Format targets to their full string path
    const formattedTargets = targets.map(_target => {
      const internalTarget =
        typeof _target === 'string' && _target[0] === this.delimiter;
      internal = internal || internalTarget;

      // If internal target is defined on machine,
      // do not include machine key on target
      if (internalTarget && !this.parent) {
        return _target.slice(1);
      }

      return internalTarget ? this.key + _target : _target;
    });

    return {
      ...transitionConfig,
      actions: transitionConfig ? toArray(transitionConfig.actions) : [],
      target: formattedTargets,
      internal,
      event
    };
  }
  private formatTransitions(): TransitionsDefinition<TContext, TEvents> {
    const onConfig = this.config.on || EMPTY_OBJECT;
    const doneConfig = this.config.onDone
      ? {
          [done(this.id)]: this.config.onDone
        }
      : undefined;
    const delayedTransitions = this.after;

    const formattedTransitions: TransitionsDefinition<
      TContext,
      TEvents
    > = mapValues({ ...onConfig, ...doneConfig }, (value, event) => {
      if (value === undefined) {
        return [{ target: undefined, event, actions: [], internal: true }];
      }

      if (Array.isArray(value)) {
        return value.map(targetTransitionConfig =>
          this.formatTransition(
            targetTransitionConfig.target,
            targetTransitionConfig,
            event
          )
        );
      }

      if (typeof value === 'string') {
        return [this.formatTransition([value], undefined, event)];
      }

      if (!IS_PRODUCTION) {
        keys(value).forEach(key => {
          if (
            ['target', 'actions', 'internal', 'in', 'cond'].indexOf(key) === -1
          ) {
            throw new Error(
              `State object mapping of transitions is deprecated. Check the config for event '${event}' on state '${
                this.id
              }'.`
            );
          }
        });
      }

      return [
        this.formatTransition(
          (value as TransitionConfig<TContext, TEvents>).target,
          value,
          event
        )
      ];
    }) as TransitionsDefinition<TContext, TEvents>;

    delayedTransitions.forEach(delayedTransition => {
      formattedTransitions[delayedTransition.event] =
        formattedTransitions[delayedTransition.event] || [];
      formattedTransitions[delayedTransition.event].push(
        delayedTransition as TransitionDefinition<
          TContext,
          TEvents | EventObject
        >
      );
    });

    return formattedTransitions;
  }
}

export { StateNode };<|MERGE_RESOLUTION|>--- conflicted
+++ resolved
@@ -258,18 +258,10 @@
       context
     );
   }
-<<<<<<< HEAD
-  public withContext(
-    context: TContext
-  ): StateNode<TContext, TStateSchema, TEvents> {
-    return new StateNode(this.definition, this.options, context);
-  }
-=======
 
   /**
    * The well-structured state node definition.
    */
->>>>>>> 6e4c2632
   public get definition(): StateNodeDefinition<
     TContext,
     TStateSchema,
